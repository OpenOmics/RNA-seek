--- conflicted
+++ resolved
@@ -153,11 +153,7 @@
           # Create directory for logfiles
           mkdir -p "$3"/logfiles/slurmfiles/
           # Submit the master job to the cluster
-<<<<<<< HEAD
-          job_id=$(sbatch -J "$2" --time=4-00:00:00 --mail-type=BEGIN,END,FAIL \
-=======
-          job_id=$(sbatch --parsable -J "$2" --gres=lscratch:100 --time=4-00:00:00 --mail-type=BEGIN,END,FAIL \
->>>>>>> c18a5bba
+          job_id=$(sbatch --parsable -J "$2" --time=4-00:00:00 --mail-type=BEGIN,END,FAIL \
           --output "$3"/logfiles/snakemake.log --error "$3"/logfiles/snakemake.log \
           snakemake --latency-wait 120 -s "$3"/workflow/rules/build.smk -d "$3" \
             --use-singularity --singularity-args "'-B $4'" --configfile="$3"/config/build.yml \
